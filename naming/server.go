/**
 * Tencent is pleased to support the open source community by making Polaris available.
 *
 * Copyright (C) 2019 THL A29 Limited, a Tencent company. All rights reserved.
 *
 * Licensed under the BSD 3-Clause License (the "License");
 * you may not use this file except in compliance with the License.
 * You may obtain a copy of the License at
 *
 * https://opensource.org/licenses/BSD-3-Clause
 *
 * Unless required by applicable law or agreed to in writing, software distributed
 * under the License is distributed on an "AS IS" BASIS, WITHOUT WARRANTIES OR
 * CONDITIONS OF ANY KIND, either express or implied. See the License for the
 * specific language governing permissions and limitations under the License.
 */

package naming

import (
<<<<<<< HEAD
=======
	"context"
	"errors"
	"sync"
>>>>>>> 04503b99
	"time"

	"golang.org/x/sync/singleflight"

	"github.com/polarismesh/polaris-server/common/log"
	"github.com/polarismesh/polaris-server/common/model"
	oldAuth "github.com/polarismesh/polaris-server/naming/auth"
	"github.com/polarismesh/polaris-server/naming/batch"
	"github.com/polarismesh/polaris-server/naming/cache"
	"github.com/polarismesh/polaris-server/plugin"
	"github.com/polarismesh/polaris-server/store"
	"go.uber.org/zap"
)

// Server 对接API层的server层，用以处理业务逻辑
type Server struct {
	storage store.Store

	caches    *cache.NamingCache
	authority oldAuth.Authority
	bc        *batch.Controller

	cmdb           plugin.CMDB
	history        plugin.History
	ratelimit      plugin.Ratelimit
	discoverStatis plugin.DiscoverStatis
	discoverEvent  plugin.DiscoverChannel
	auth           plugin.Auth

	l5service *l5service

	creareServiceSingle *singleflight.Group
}

// Authority 返回鉴权对象，获取鉴权信息
func (s *Server) Authority() oldAuth.Authority {
	return s.authority
}

// Cache 返回Cache
func (s *Server) Cache() *cache.NamingCache {
	return s.caches
}

// RecordHistory server对外提供history插件的简单封装
func (s *Server) RecordHistory(entry *model.RecordEntry) {
	// 如果插件没有初始化，那么不记录history
	if s.history == nil {
		return
	}
	// 如果数据为空，则不需要打印了
	if entry == nil {
		return
	}

	// 调用插件记录history
	s.history.Record(entry)
}

// RecordDiscoverStatis 打印服务发现统计
func (s *Server) RecordDiscoverStatis(service, namespace string) {
	if s.discoverStatis == nil {
		return
	}

	_ = s.discoverStatis.AddDiscoverCall(service, namespace, time.Now())
}

// PublishDiscoverEvent 发布服务事件
func (s *Server) PublishDiscoverEvent(event model.DiscoverEvent) {
	if s.discoverEvent == nil {
		return
	}

	s.discoverEvent.PublishEvent(event)
}

// GetServiceInstanceRevision 获取服务实例的revision
func (s *Server) GetServiceInstanceRevision(serviceID string, instances []*model.Instance) (string, error) {
	revision := s.caches.GetServiceInstanceRevision(serviceID)
	if revision != "" {
		return revision, nil
	}

	data, err := cache.ComputeRevision(serviceID, instances)
	if err != nil {
		return "", err
	}

	return data, nil
}

// 封装一下cmdb的GetLocation
func (s *Server) getLocation(host string) *model.Location {
	if s.cmdb == nil {
		return nil
	}

	location, err := s.cmdb.GetLocation(host)
	if err != nil {
		log.Errorf("[Server] get location(%s) err: %s", host, err.Error())
		return nil
	}
	return location
}

// 实例访问限流
func (s *Server) allowInstanceAccess(instanceID string) bool {
	if s.ratelimit == nil {
		return true
	}

	if ok := s.ratelimit.Allow(plugin.InstanceRatelimit, instanceID); !ok {
		log.Error("[Server][ratelimit] instance is not allow access", zap.String("instance", instanceID))
		return false
	}

	return true

<<<<<<< HEAD
=======
}

// 内部初始化函数
func initialize(ctx context.Context, namingOpt *Config, cacheOpt *cache.Config, listener cache.Listener) error {
	// 获取存储层对象
	s, err := store.GetStore()
	if err != nil {
		log.Errorf("[Naming][Server] can not get store, err: %s", err.Error())
		return errors.New("can not get store")
	}
	if s == nil {
		log.Errorf("[Naming][Server] store is null")
		return errors.New("store is null")
	}
	server.storage = s

	// 初始化鉴权模块
	authority, err := auth.NewAuthority(namingOpt.Auth)
	if err != nil {
		log.Errorf("[Naming][Server] new auth err: %s", err.Error())
		return err
	}
	server.authority = authority

	// cache模块，可以不开启
	// 对于控制台集群，只访问控制台接口的，可以不开启cache
	if cacheOpt.Open {
		cache.SetCacheConfig(cacheOpt)
		log.Infof("cache is open, can access the client api function")
		var listeners []cache.Listener
		if !reflect2.IsNil(listener) {
			listeners = append(listeners, listener)
		}
		caches, cacheErr := cache.NewNamingCache(s, listeners)
		if cacheErr != nil {
			log.Errorf("[Naming][Server] new naming cache err: %s", cacheErr.Error())
			return cacheErr
		}
		server.caches = caches
		if startErr := server.caches.Start(ctx); startErr != nil {
			log.Errorf("[Naming][Server] start naming cache err: %s", startErr.Error())
			return startErr
		}
	}

	// 批量控制器
	batchConfig, err := batch.ParseBatchConfig(namingOpt.Batch)
	if err != nil {
		return err
	}
	bc, err := batch.NewBatchCtrlWithConfig(server.storage, server.authority, plugin.GetAuth(), batchConfig)
	if err != nil {
		log.Errorf("new batch ctrl with config err: %s", err.Error())
		return err
	}
	server.bc = bc
	if server.bc != nil {
		server.bc.Start(ctx)
	}

	// l5service
	server.l5service = &l5service{}

	server.creareServiceSingle = &singleflight.Group{}

	// 插件初始化
	pluginInitialize()

	return nil
}

// 插件初始化
func pluginInitialize() {
	// 获取CMDB插件
	server.cmdb = plugin.GetCMDB()
	if server.cmdb == nil {
		log.Warnf("Not Found CMDB Plugin")
	}

	// 获取History插件，注意：插件的配置在bootstrap已经设置好
	server.history = plugin.GetHistory()
	if server.history == nil {
		log.Warnf("Not Found History Log Plugin")
	}

	// 获取限流插件
	server.ratelimit = plugin.GetRatelimit()
	if server.ratelimit == nil {
		log.Warnf("Not found Ratelimit Plugin")
	}

	// 获取DiscoverStatis插件
	server.discoverStatis = plugin.GetDiscoverStatis()
	if server.discoverStatis == nil {
		log.Warnf("Not Found Discover Statis Plugin")
	}

	// 获取服务事件插件
	server.discoverEvent = plugin.GetDiscoverEvent()
	if server.discoverEvent == nil {
		log.Warnf("Not found DiscoverEvent Plugin")
	}

	// 获取鉴权插件
	server.auth = plugin.GetAuth()
	if server.auth == nil {
		log.Warnf("Not found Auth Plugin")
	}
>>>>>>> 04503b99
}<|MERGE_RESOLUTION|>--- conflicted
+++ resolved
@@ -18,12 +18,6 @@
 package naming
 
 import (
-<<<<<<< HEAD
-=======
-	"context"
-	"errors"
-	"sync"
->>>>>>> 04503b99
 	"time"
 
 	"golang.org/x/sync/singleflight"
@@ -143,115 +137,4 @@
 
 	return true
 
-<<<<<<< HEAD
-=======
-}
-
-// 内部初始化函数
-func initialize(ctx context.Context, namingOpt *Config, cacheOpt *cache.Config, listener cache.Listener) error {
-	// 获取存储层对象
-	s, err := store.GetStore()
-	if err != nil {
-		log.Errorf("[Naming][Server] can not get store, err: %s", err.Error())
-		return errors.New("can not get store")
-	}
-	if s == nil {
-		log.Errorf("[Naming][Server] store is null")
-		return errors.New("store is null")
-	}
-	server.storage = s
-
-	// 初始化鉴权模块
-	authority, err := auth.NewAuthority(namingOpt.Auth)
-	if err != nil {
-		log.Errorf("[Naming][Server] new auth err: %s", err.Error())
-		return err
-	}
-	server.authority = authority
-
-	// cache模块，可以不开启
-	// 对于控制台集群，只访问控制台接口的，可以不开启cache
-	if cacheOpt.Open {
-		cache.SetCacheConfig(cacheOpt)
-		log.Infof("cache is open, can access the client api function")
-		var listeners []cache.Listener
-		if !reflect2.IsNil(listener) {
-			listeners = append(listeners, listener)
-		}
-		caches, cacheErr := cache.NewNamingCache(s, listeners)
-		if cacheErr != nil {
-			log.Errorf("[Naming][Server] new naming cache err: %s", cacheErr.Error())
-			return cacheErr
-		}
-		server.caches = caches
-		if startErr := server.caches.Start(ctx); startErr != nil {
-			log.Errorf("[Naming][Server] start naming cache err: %s", startErr.Error())
-			return startErr
-		}
-	}
-
-	// 批量控制器
-	batchConfig, err := batch.ParseBatchConfig(namingOpt.Batch)
-	if err != nil {
-		return err
-	}
-	bc, err := batch.NewBatchCtrlWithConfig(server.storage, server.authority, plugin.GetAuth(), batchConfig)
-	if err != nil {
-		log.Errorf("new batch ctrl with config err: %s", err.Error())
-		return err
-	}
-	server.bc = bc
-	if server.bc != nil {
-		server.bc.Start(ctx)
-	}
-
-	// l5service
-	server.l5service = &l5service{}
-
-	server.creareServiceSingle = &singleflight.Group{}
-
-	// 插件初始化
-	pluginInitialize()
-
-	return nil
-}
-
-// 插件初始化
-func pluginInitialize() {
-	// 获取CMDB插件
-	server.cmdb = plugin.GetCMDB()
-	if server.cmdb == nil {
-		log.Warnf("Not Found CMDB Plugin")
-	}
-
-	// 获取History插件，注意：插件的配置在bootstrap已经设置好
-	server.history = plugin.GetHistory()
-	if server.history == nil {
-		log.Warnf("Not Found History Log Plugin")
-	}
-
-	// 获取限流插件
-	server.ratelimit = plugin.GetRatelimit()
-	if server.ratelimit == nil {
-		log.Warnf("Not found Ratelimit Plugin")
-	}
-
-	// 获取DiscoverStatis插件
-	server.discoverStatis = plugin.GetDiscoverStatis()
-	if server.discoverStatis == nil {
-		log.Warnf("Not Found Discover Statis Plugin")
-	}
-
-	// 获取服务事件插件
-	server.discoverEvent = plugin.GetDiscoverEvent()
-	if server.discoverEvent == nil {
-		log.Warnf("Not found DiscoverEvent Plugin")
-	}
-
-	// 获取鉴权插件
-	server.auth = plugin.GetAuth()
-	if server.auth == nil {
-		log.Warnf("Not found Auth Plugin")
-	}
->>>>>>> 04503b99
 }