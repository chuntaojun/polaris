/**
 * Tencent is pleased to support the open source community by making Polaris available.
 *
 * Copyright (C) 2019 THL A29 Limited, a Tencent company. All rights reserved.
 *
 * Licensed under the BSD 3-Clause License (the "License");
 * you may not use this file except in compliance with the License.
 * You may obtain a copy of the License at
 *
 * https://opensource.org/licenses/BSD-3-Clause
 *
 * Unless required by applicable law or agreed to in writing, software distributed
 * under the License is distributed on an "AS IS" BASIS, WITHOUT WARRANTIES OR
 * CONDITIONS OF ANY KIND, either express or implied. See the License for the
 * specific language governing permissions and limitations under the License.
 */

package batch

import (
	"context"

	"github.com/polarismesh/polaris-server/auth"
	api "github.com/polarismesh/polaris-server/common/api/v1"
	"github.com/polarismesh/polaris-server/plugin"
	"github.com/polarismesh/polaris-server/store"
)

// Controller 批量控制器
type Controller struct {
	register         *InstanceCtrl
	deregister       *InstanceCtrl
	heartbeat        *InstanceCtrl
	clientRegister   *ClientCtrl
	clientDeregister *ClientCtrl
}

// NewBatchCtrlWithConfig 根据配置文件创建一个批量控制器
func NewBatchCtrlWithConfig(storage store.Store, authority auth.Authority, auth plugin.Auth,
	config *Config) (*Controller, error) {
	if config == nil {
		return nil, nil
	}

	var err error
	var register *InstanceCtrl
	register, err = NewBatchRegisterCtrl(storage, authority, auth, config.Register)
	if err != nil {
		log.Errorf("[Batch] new batch register instance ctrl err: %s", err.Error())
		return nil, err
	}

	var deregister *InstanceCtrl
	deregister, err = NewBatchDeregisterCtrl(storage, authority, auth, config.Deregister)
	if err != nil {
		log.Errorf("[Batch] new batch deregister instance ctrl err: %s", err.Error())
		return nil, err
	}

	var heartbeat *InstanceCtrl
	heartbeat, err = NewBatchHeartbeatCtrl(storage, authority, auth, config.Heartbeat)
	if err != nil {
		log.Errorf("[Batch] new batch heartbeat instance ctrl err: %s", err.Error())
		return nil, err
	}

	var clientRegister *ClientCtrl
	clientRegister, err = NewBatchRegisterClientCtrl(storage, config.ClientRegister)
	if err != nil {
		log.Errorf("[Batch] new batch client register ctrl err: %s", err.Error())
		return nil, err
	}

	var clientDeregister *ClientCtrl
	clientDeregister, err = NewBatchRegisterClientCtrl(storage, config.ClientDeregister)
	if err != nil {
		log.Errorf("[Batch] new batch client deregister ctrl err: %s", err.Error())
		return nil, err
	}

	bc := &Controller{
		register:         register,
		deregister:       deregister,
		heartbeat:        heartbeat,
		clientRegister:   clientRegister,
		clientDeregister: clientDeregister,
	}
	return bc, nil
}

// Start 开启批量控制器
// 启动多个协程，接受外部create/delete请求
func (bc *Controller) Start(ctx context.Context) {
	if bc.CreateInstanceOpen() {
		bc.register.Start(ctx)
	}
	if bc.DeleteInstanceOpen() {
		bc.deregister.Start(ctx)
	}
	if bc.HeartbeatOpen() {
		bc.heartbeat.Start(ctx)
	}
	if bc.ClientRegisterOpen() {
		bc.clientRegister.Start(ctx)
	}
	if bc.ClientDeregisterOpen() {
		bc.clientDeregister.Start(ctx)
	}
}

// CreateInstanceOpen 创建是否开启
func (bc *Controller) CreateInstanceOpen() bool {
	return bc.register != nil
}

// DeleteInstanceOpen 删除实例是否开启
func (bc *Controller) DeleteInstanceOpen() bool {
	return bc.deregister != nil
}

<<<<<<< HEAD
// HeartbeatOpen 心跳是否开启
=======
// HeartbeatOpen 删除实例是否开启
>>>>>>> a3152efd
func (bc *Controller) HeartbeatOpen() bool {
	return bc.heartbeat != nil
}

// ClientRegisterOpen 添加客户端是否开启
func (bc *Controller) ClientRegisterOpen() bool {
	return bc.clientRegister != nil
}

// ClientDeregisterOpen 删除客户端是否开启
func (bc *Controller) ClientDeregisterOpen() bool {
	return bc.clientDeregister != nil
}

// AsyncCreateInstance 异步创建实例，返回一个future，根据future获取创建结果
func (bc *Controller) AsyncCreateInstance(instance *api.Instance, platformID, platformToken string) *InstanceFuture {
	future := &InstanceFuture{
		request:       instance,
		result:        make(chan error, 1),
		platformID:    platformID,
		platformToken: platformToken,
	}

	// 发送到注册请求队列
	bc.register.queue <- future
	return future
}

// AsyncDeleteInstance 异步合并反注册
func (bc *Controller) AsyncDeleteInstance(instance *api.Instance, platformID, platformToken string) *InstanceFuture {
	future := &InstanceFuture{
		request:       instance,
		result:        make(chan error, 1),
		platformID:    platformID,
		platformToken: platformToken,
	}

	bc.deregister.queue <- future
	return future
}

// AsyncHeartbeat 异步心跳
func (bc *Controller) AsyncHeartbeat(instance *api.Instance, healthy bool) *InstanceFuture {
	future := &InstanceFuture{
		request: instance,
		result:  make(chan error, 1),
		healthy: healthy,
	}

	bc.heartbeat.queue <- future
	return future
}

// AsyncRegisterClient 异步合并反注册
func (bc *Controller) AsyncRegisterClient(client *api.Client) *ClientFuture {
	future := &ClientFuture{
		request: client,
		result:  make(chan error, 1),
	}

	bc.clientRegister.queue <- future
	return future
}

// AsyncDeregisterClient 异步合并反注册
func (bc *Controller) AsyncDeregisterClient(client *api.Client) *ClientFuture {
	future := &ClientFuture{
		request: client,
		result:  make(chan error, 1),
	}

	bc.clientDeregister.queue <- future
	return future
}<|MERGE_RESOLUTION|>--- conflicted
+++ resolved
@@ -118,11 +118,7 @@
 	return bc.deregister != nil
 }
 
-<<<<<<< HEAD
-// HeartbeatOpen 心跳是否开启
-=======
 // HeartbeatOpen 删除实例是否开启
->>>>>>> a3152efd
 func (bc *Controller) HeartbeatOpen() bool {
 	return bc.heartbeat != nil
 }
