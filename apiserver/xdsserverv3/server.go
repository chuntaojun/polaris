/**
 * Tencent is pleased to support the open source community by making Polaris available.
 *
 * Copyright (C) 2019 THL A29 Limited, a Tencent company. All rights reserved.
 *
 * Licensed under the BSD 3-Clause License (the "License");
 * you may not use this file except in compliance with the License.
 * You may obtain a copy of the License at
 *
 * https://opensource.org/licenses/BSD-3-Clause
 *
 * Unless required by applicable law or agreed to in writing, software distributed
 * under the License is distributed on an "AS IS" BASIS, WITHOUT WARRANTIES OR
 * CONDITIONS OF ANY KIND, either express or implied. See the License for the
 * specific language governing permissions and limitations under the License.
 */

package xdsserverv3

import (
	"context"
	"encoding/json"
	"fmt"

	cluster "github.com/envoyproxy/go-control-plane/envoy/config/cluster/v3"
	core "github.com/envoyproxy/go-control-plane/envoy/config/core/v3"
	envoy_config_core_v3 "github.com/envoyproxy/go-control-plane/envoy/config/core/v3"
	endpoint "github.com/envoyproxy/go-control-plane/envoy/config/endpoint/v3"
	listener "github.com/envoyproxy/go-control-plane/envoy/config/listener/v3"
	route "github.com/envoyproxy/go-control-plane/envoy/config/route/v3"
	hcm "github.com/envoyproxy/go-control-plane/envoy/extensions/filters/network/http_connection_manager/v3"
	tcp "github.com/envoyproxy/go-control-plane/envoy/extensions/filters/network/tcp_proxy/v3"
	clusterservice "github.com/envoyproxy/go-control-plane/envoy/service/cluster/v3"
	discoverygrpc "github.com/envoyproxy/go-control-plane/envoy/service/discovery/v3"
	endpointservice "github.com/envoyproxy/go-control-plane/envoy/service/endpoint/v3"
	listenerservice "github.com/envoyproxy/go-control-plane/envoy/service/listener/v3"
	routeservice "github.com/envoyproxy/go-control-plane/envoy/service/route/v3"
	runtimeservice "github.com/envoyproxy/go-control-plane/envoy/service/runtime/v3"
	secretservice "github.com/envoyproxy/go-control-plane/envoy/service/secret/v3"
	"github.com/envoyproxy/go-control-plane/pkg/cache/types"
	cachev3 "github.com/envoyproxy/go-control-plane/pkg/cache/v3"
	"github.com/envoyproxy/go-control-plane/pkg/resource/v3"
	serverv3 "github.com/envoyproxy/go-control-plane/pkg/server/v3"
	testv3 "github.com/envoyproxy/go-control-plane/pkg/test/v3"
	"github.com/envoyproxy/go-control-plane/pkg/wellknown"
	_struct "github.com/golang/protobuf/ptypes/struct"
	"github.com/golang/protobuf/ptypes/wrappers"
	"github.com/polarismesh/polaris-server/apiserver"
	"github.com/polarismesh/polaris-server/cache"
	api "github.com/polarismesh/polaris-server/common/api/v1"
	"github.com/polarismesh/polaris-server/common/connlimit"
	"github.com/polarismesh/polaris-server/common/log"
	"github.com/polarismesh/polaris-server/common/model"
	"github.com/polarismesh/polaris-server/service"

	"github.com/golang/protobuf/ptypes"

	"net"
	"strconv"
	"strings"
	"time"

	"go.uber.org/atomic"
	"go.uber.org/zap"
	"google.golang.org/grpc"
)

const K8sDnsResolveSuffixSvc = ".svc"
const K8sDnsResolveSuffixSvcCluster = ".svc.cluster"
const K8sDnsResolveSuffixSvcClusterLocal = ".svc.cluster.local"

// XDSServer
type XDSServer struct {
	listenIP        string
	listenPort      uint32
	start           bool
	restart         bool
	exitCh          chan struct{}
<<<<<<< HEAD
	namingServer    naming.DiscoverServer
=======
	namingServer    *service.Server
>>>>>>> 03a07def
	cache           cachev3.SnapshotCache
	versionNum      *atomic.Uint64
	server          *grpc.Server
	connLimitConfig *connlimit.Config

	registryInfo map[string][]*ServiceInfo
}

// PolarisNodeHash 存放 hash 方法
type PolarisNodeHash struct{}

// ID id 的格式是 namespace/uuid~hostIp
func (PolarisNodeHash) ID(node *envoy_config_core_v3.Node) string {
	if node == nil {
		return ""
	}
	if node.Id == "" || !strings.Contains(node.Id, "/") {
		return ""
	}
	// 每个命名空间下的 envoy node 拥有相同的服务视图
	namespace := strings.Split(node.Id, "/")[0]

	return namespace
}

// GetProtocol 服务注册到北极星中的协议
func (x *XDSServer) GetProtocol() string {
	return "xdsv3"
}

// GetPort 服务注册到北极星中的端口
func (x *XDSServer) GetPort() uint32 {
	return x.listenPort
}

// ServiceInfo 北极星服务结构体
type ServiceInfo struct {
	ID                 string
	Name               string
	Namespace          string
	Instances          []*api.Instance
	SvcInsRevision     string
	Routing            *api.Routing
	SvcRoutingRevision string
	Ports              string
}

func makeLbSubsetConfig(serviceInfo *ServiceInfo) *cluster.Cluster_LbSubsetConfig {
	if serviceInfo.Routing != nil && serviceInfo.Routing.Inbounds != nil &&
		len(serviceInfo.Routing.Inbounds) > 0 {
		lbSubsetConfig := &cluster.Cluster_LbSubsetConfig{}
		var subsetSelectors []*cluster.Cluster_LbSubsetConfig_LbSubsetSelector
		lbSubsetConfig.FallbackPolicy = cluster.Cluster_LbSubsetConfig_ANY_ENDPOINT

		for _, inbound := range serviceInfo.Routing.Inbounds {
			// 对每一个 destination 产生一个 subset
			for _, destination := range inbound.Destinations {
				var keys []string
				for s, _ := range destination.Metadata {
					keys = append(keys, s)
				}
				subsetSelectors = append(subsetSelectors, &cluster.Cluster_LbSubsetConfig_LbSubsetSelector{
					Keys:           keys,
					FallbackPolicy: cluster.Cluster_LbSubsetConfig_LbSubsetSelector_NO_FALLBACK,
				})
			}
		}

		lbSubsetConfig.SubsetSelectors = subsetSelectors
		return lbSubsetConfig
	}
	return nil
}

// Translate the circuit breaker configuration of Polaris into OutlierDetection
func makeOutlierDetection(conf *model.ServiceWithCircuitBreaker) *cluster.OutlierDetection {
	if conf != nil {
		cbRules := conf.CircuitBreaker.Inbounds
		if cbRules == "" {
			return nil
		}

		var inBounds []*api.CbRule
		if err := json.Unmarshal([]byte(cbRules), &inBounds); err != nil {
			log.Errorf("unmarshal inbounds circuitBreaker rule error, %v", err)
			return nil
		}

		if len(inBounds) == 0 || len(inBounds[0].GetDestinations()) == 0 ||
			inBounds[0].GetDestinations()[0].Policy == nil {
			return nil
		}

		var consecutiveErrConfig *api.CbPolicy_ConsecutiveErrConfig
		var errorRateConfig *api.CbPolicy_ErrRateConfig
		var policy *api.CbPolicy
		var dest *api.DestinationSet

		dest = inBounds[0].GetDestinations()[0]
		policy = dest.Policy
		consecutiveErrConfig = policy.Consecutive
		errorRateConfig = policy.ErrorRate

		outlierDetection := &cluster.OutlierDetection{}

		if consecutiveErrConfig != nil {
			outlierDetection.Consecutive_5Xx =
				&wrappers.UInt32Value{Value: consecutiveErrConfig.ConsecutiveErrorToOpen.Value}
		}
		if errorRateConfig != nil {
			outlierDetection.FailurePercentageRequestVolume =
				&wrappers.UInt32Value{Value: errorRateConfig.RequestVolumeThreshold.Value}
			outlierDetection.FailurePercentageThreshold =
				&wrappers.UInt32Value{Value: errorRateConfig.ErrorRateToOpen.Value}
		}

		return outlierDetection
	}
	return nil
}

func (x *XDSServer) makeClusters(services []*ServiceInfo) []types.Resource {
	var clusters []types.Resource

	// 默认 passthrough cluster
	passthroughClsuter := &cluster.Cluster{
		Name:                 "PassthroughCluster",
		ConnectTimeout:       ptypes.DurationProto(5 * time.Second),
		ClusterDiscoveryType: &cluster.Cluster_Type{Type: cluster.Cluster_ORIGINAL_DST},
		LbPolicy:             cluster.Cluster_CLUSTER_PROVIDED,
		CircuitBreakers: &cluster.CircuitBreakers{
			Thresholds: []*cluster.CircuitBreakers_Thresholds{
				{
					MaxConnections:     &wrappers.UInt32Value{Value: 4294967295},
					MaxPendingRequests: &wrappers.UInt32Value{Value: 4294967295},
					MaxRequests:        &wrappers.UInt32Value{Value: 4294967295},
					MaxRetries:         &wrappers.UInt32Value{Value: 4294967295},
				},
			},
		},
	}

	clusters = append(clusters, passthroughClsuter)

	// 每一个 polaris service 对应一个 envoy cluster
	for _, service := range services {
		circuitBreakerConf := x.namingServer.Cache().CircuitBreaker().GetCircuitBreakerConfig(service.ID)
		cluster := &cluster.Cluster{
			Name:                 service.Name,
			ConnectTimeout:       ptypes.DurationProto(5 * time.Second),
			ClusterDiscoveryType: &cluster.Cluster_Type{Type: cluster.Cluster_EDS},
			EdsClusterConfig: &cluster.Cluster_EdsClusterConfig{
				ServiceName: service.Name,
				EdsConfig: &core.ConfigSource{
					ResourceApiVersion: resource.DefaultAPIVersion,
					ConfigSourceSpecifier: &core.ConfigSource_Ads{
						Ads: &core.AggregatedConfigSource{},
					},
				},
			},
			LbSubsetConfig:   makeLbSubsetConfig(service),
			OutlierDetection: makeOutlierDetection(circuitBreakerConf),
		}

		clusters = append(clusters, cluster)
	}

	return clusters
}

func getEndpointMetaFromPolarisIns(ins *api.Instance) *core.Metadata {
	meta := &core.Metadata{}
	fields := make(map[string]*_struct.Value)
	for k, v := range ins.Metadata {
		fields[k] = &_struct.Value{
			Kind: &_struct.Value_StringValue{
				StringValue: v,
			},
		}
	}
	meta.FilterMetadata = make(map[string]*_struct.Struct)
	meta.FilterMetadata["envoy.lb"] = &_struct.Struct{
		Fields: fields,
	}
	return meta
}

func makeEndpoints(services []*ServiceInfo) []types.Resource {

	var clusterLoads []types.Resource

	for _, service := range services {

		var lbEndpoints []*endpoint.LbEndpoint
		for _, instance := range service.Instances {
			// 只加入健康的实例
			if instance.Healthy.Value {
				ep := &endpoint.LbEndpoint{
					HostIdentifier: &endpoint.LbEndpoint_Endpoint{
						Endpoint: &endpoint.Endpoint{
							Address: &core.Address{
								Address: &core.Address_SocketAddress{
									SocketAddress: &core.SocketAddress{
										Protocol: core.SocketAddress_TCP,
										Address:  instance.Host.Value,
										PortSpecifier: &core.SocketAddress_PortValue{
											PortValue: instance.Port.Value,
										},
									},
								},
							},
						},
					},
					Metadata: getEndpointMetaFromPolarisIns(instance),
				}

				lbEndpoints = append(lbEndpoints, ep)
			}
		}

		cla := &endpoint.ClusterLoadAssignment{
			ClusterName: service.Name,
			Endpoints: []*endpoint.LocalityLbEndpoints{
				{
					LbEndpoints: lbEndpoints,
				},
			},
		}

		clusterLoads = append(clusterLoads, cla)
	}

	return clusterLoads
}

func makeRoutes(serviceInfo *ServiceInfo) []*route.Route {

	var routes []*route.Route

	// 路由目前只处理 inbounds
	if serviceInfo.Routing != nil && len(serviceInfo.Routing.Inbounds) > 0 {
		for _, r := range serviceInfo.Routing.Inbounds {

			// 目前只支持从 header 中取 metadata
			var headerMatchers []*route.HeaderMatcher

			// 使用 sources 生成 routeMatch
			for _, source := range r.Sources {
				if source.Metadata != nil && len(source.Metadata) > 0 {
					for name, matchString := range source.Metadata {
						headerMatch := &route.HeaderMatcher{}
						headerMatch.Name = name
						if matchString.Type == api.MatchString_EXACT {
							headerMatch.HeaderMatchSpecifier = &route.HeaderMatcher_ExactMatch{
								ExactMatch: matchString.Value.Value,
							}
						} else {
							headerMatch.HeaderMatchSpecifier = &route.HeaderMatcher_SuffixMatch{
								SuffixMatch: matchString.Value.Value,
							}
						}
						headerMatchers = append(headerMatchers, headerMatch)
					}
				}
			}

			var weightedClusters []*route.WeightedCluster_ClusterWeight
			var totalWeight uint32

			// 使用 destinations 生成 weightedClusters。makeClusters() 也使用这个字段生成对应的 subset
			for _, destination := range r.Destinations {

				fields := make(map[string]*_struct.Value)
				for k, v := range destination.Metadata {
					fields[k] = &_struct.Value{
						Kind: &_struct.Value_StringValue{
							StringValue: v.Value.Value,
						},
					}
				}

				weightedClusters = append(weightedClusters, &route.WeightedCluster_ClusterWeight{
					Name:   serviceInfo.Name,
					Weight: destination.Weight,
					MetadataMatch: &core.Metadata{
						FilterMetadata: map[string]*_struct.Struct{
							"envoy.lb": {
								Fields: fields,
							},
						},
					},
				})

				totalWeight += destination.Weight.Value
			}

			route := &route.Route{
				Match: &route.RouteMatch{
					PathSpecifier: &route.RouteMatch_Prefix{
						Prefix: "/",
					},
					Headers: headerMatchers,
				},
				Action: &route.Route_Route{
					Route: &route.RouteAction{
						ClusterSpecifier: &route.RouteAction_WeightedClusters{
							WeightedClusters: &route.WeightedCluster{
								TotalWeight: &wrappers.UInt32Value{Value: totalWeight},
								Clusters:    weightedClusters,
							},
						},
					},
				},
			}
			routes = append(routes, route)
		}
	}

	// 如果没有路由，会进入最后的默认处理
	routes = append(routes, getDefaultRoute(serviceInfo.Name))
	return routes
}

// 默认路由
func getDefaultRoute(serviceName string) *route.Route {
	return &route.Route{
		Match: &route.RouteMatch{
			PathSpecifier: &route.RouteMatch_Prefix{
				Prefix: "/",
			},
		},
		Action: &route.Route_Route{
			Route: &route.RouteAction{
				ClusterSpecifier: &route.RouteAction_Cluster{
					Cluster: serviceName,
				},
			},
		}}
}

func generateServiceDomains(serviceInfo *ServiceInfo) []string {
	var domains []string

	// 只有服务名
	domains = append(domains, serviceInfo.Name)

	// k8s dns 可解析的服务名
	domain := serviceInfo.Name + "." + serviceInfo.Namespace
	domains = append(append(append(append(domains, domain),
		domain+K8sDnsResolveSuffixSvc),
		domain+K8sDnsResolveSuffixSvcCluster),
		domain+K8sDnsResolveSuffixSvcClusterLocal)

	resDomains := domains

	// 上面各种服务名加服务端口
	ports := strings.Split(serviceInfo.Ports, ",")
	for _, port := range ports {
		if _, err := strconv.Atoi(port); err == nil {
			// 如果是数字，则为每个域名产生一个带端口的域名
			for _, s := range domains {
				resDomains = append(resDomains, s+":"+port)
			}
		}
	}
	return resDomains
}

func makeVirtualHosts(services []*ServiceInfo) []types.Resource {
	// 每个 polaris service 对应一个 virtualHost
	var routeConfs []types.Resource
	var hosts []*route.VirtualHost

	for _, service := range services {

		hosts = append(hosts, &route.VirtualHost{
			Name:    service.Name,
			Domains: generateServiceDomains(service),
			Routes:  makeRoutes(service),
		})
	}

	// 最后是 allow_any
	hosts = append(hosts, &route.VirtualHost{
		Name:    "allow_any",
		Domains: []string{"*"},
		Routes: []*route.Route{
			{
				Match: &route.RouteMatch{
					PathSpecifier: &route.RouteMatch_Prefix{
						Prefix: "/",
					},
				},
				Action: &route.Route_Route{
					Route: &route.RouteAction{
						ClusterSpecifier: &route.RouteAction_Cluster{
							Cluster: "PassthroughCluster",
						},
					},
				},
			},
		},
	})

	routeConfiguration := &route.RouteConfiguration{
		Name: "polaris-router",
		ValidateClusters: &wrappers.BoolValue{
			Value: false,
		},
		VirtualHosts: hosts,
	}

	return append(routeConfs, routeConfiguration)
}

func makeListeners() []types.Resource {
	manager := &hcm.HttpConnectionManager{
		CodecType:  hcm.HttpConnectionManager_AUTO,
		StatPrefix: "http",
		RouteSpecifier: &hcm.HttpConnectionManager_Rds{
			Rds: &hcm.Rds{
				ConfigSource: &core.ConfigSource{
					ResourceApiVersion: resource.DefaultAPIVersion,
					ConfigSourceSpecifier: &core.ConfigSource_Ads{
						Ads: &core.AggregatedConfigSource{},
					},
				},
				RouteConfigName: "polaris-router",
			},
		},
		HttpFilters: []*hcm.HttpFilter{{
			Name: wellknown.Router,
		}},
	}

	pbst, err := ptypes.MarshalAny(manager)
	if err != nil {
		panic(err)
	}

	tcpConfig := &tcp.TcpProxy{
		StatPrefix: "PassthroughCluster",
		ClusterSpecifier: &tcp.TcpProxy_Cluster{
			Cluster: "PassthroughCluster",
		},
	}

	tcpC, err := ptypes.MarshalAny(tcpConfig)
	if err != nil {
		panic(err)
	}

	return []types.Resource{
		&listener.Listener{
			Name: "listener_15001",
			Address: &core.Address{
				Address: &core.Address_SocketAddress{
					SocketAddress: &core.SocketAddress{
						Protocol: core.SocketAddress_TCP,
						Address:  "0.0.0.0",
						PortSpecifier: &core.SocketAddress_PortValue{
							PortValue: 15001,
						},
					},
				},
			},
			FilterChains: []*listener.FilterChain{
				{
					Filters: []*listener.Filter{
						{
							Name: wellknown.HTTPConnectionManager,
							ConfigType: &listener.Filter_TypedConfig{
								TypedConfig: pbst,
							},
						},
					},
				},
			},
			DefaultFilterChain: &listener.FilterChain{
				Name: "PassthroughFilterChain",
				Filters: []*listener.Filter{
					{
						Name: wellknown.TCPProxy,
						ConfigType: &listener.Filter_TypedConfig{
							TypedConfig: tcpC,
						},
					},
				},
			},
			ListenerFilters: []*listener.ListenerFilter{
				{
					Name: "envoy.filters.listener.original_dst",
				},
			},
		}}
}

func (x *XDSServer) pushRegistryInfoToXDSCache(registryInfo map[string][]*ServiceInfo) error {
	versionLocal := time.Now().Format(time.RFC3339) + "/" + strconv.FormatUint(x.versionNum.Inc(), 10)

	for ns, _ := range registryInfo {
		resources := make(map[resource.Type][]types.Resource)
		resources[resource.EndpointType] = makeEndpoints(registryInfo[ns])
		resources[resource.ClusterType] = x.makeClusters(registryInfo[ns])
		resources[resource.RouteType] = makeVirtualHosts(registryInfo[ns])
		resources[resource.ListenerType] = makeListeners()
		snapshot, err := cachev3.NewSnapshot(versionLocal, resources)
		if nil != err {
			log.Errorf("fail to create snapshot for %s, err is %v", ns, err)
			return err
		}
		// 检查 snapshot 一致性
		if err := snapshot.Consistent(); err != nil {
			log.Errorf("snapshot inconsistency: %v, err is %v", snapshot, err)
			return err
		}

		log.Infof("will serve ns: %s ,snapshot: %+v", ns, snapshot)

		// 为每个 ns 刷写 cache ，推送 xds 更新
		if err := x.cache.SetSnapshot(context.Background(), ns, snapshot); err != nil {
			log.Errorf("snapshot error %q for %+v", err, snapshot)
			return err
		}
	}
	return nil
}

// syncPolarisServiceInfo 初始化本地 cache，初始化 xds cache
func (x *XDSServer) getRegistryInfoWithCache(ctx context.Context, registryInfo map[string][]*ServiceInfo) error {

	// 从 cache 中获取全量的服务信息
	serviceIterProc := func(key string, value *model.Service) (bool, error) {

		if _, ok := registryInfo[value.Namespace]; !ok {
			registryInfo[value.Namespace] = []*ServiceInfo{}
		}

		registryInfo[value.Namespace] = append(registryInfo[value.Namespace], &ServiceInfo{
			ID:        value.ID,
			Name:      value.Name,
			Namespace: value.Namespace,
			Instances: []*api.Instance{},
			Ports:     value.Ports,
		})

		return true, nil
	}

	if err := x.namingServer.Cache().Service().IteratorServices(serviceIterProc); err != nil {
		log.Errorf("syn polaris services error %v", err)
		return err
	}

	// 遍历每一个服务，获取路由、熔断策略和全量的服务实例信息
	for _, v := range registryInfo {
		for _, svc := range v {

			s := &api.Service{
				Name: &wrappers.StringValue{
					Value: svc.Name,
				},
				Namespace: &wrappers.StringValue{
					Value: svc.Namespace,
				},
				Revision: &wrappers.StringValue{
					Value: "-1",
				},
			}

			routeResp := x.namingServer.GetRoutingConfigWithCache(ctx, s)
			if routeResp.GetCode().Value != api.ExecuteSuccess {
				log.Errorf("error sync instances for %s", svc.Name)
				return fmt.Errorf("error sync instances for %s", svc.Name)
			}

			if routeResp.Routing != nil {
				svc.SvcRoutingRevision = routeResp.Routing.Revision.Value
				svc.Routing = routeResp.Routing
			}

			resp := x.namingServer.ServiceInstancesCache(nil, s)
			if resp.GetCode().Value != api.ExecuteSuccess {
				log.Errorf("error sync instances for %s", svc.Name)
				return fmt.Errorf("error sync instances for %s", svc.Name)
			}

			svc.SvcInsRevision = resp.Service.Revision.Value
			svc.Instances = resp.Instances
		}
	}

	return nil
}

func (x *XDSServer) initRegistryInfo() error {
	resp := x.namingServer.GetNamespaces(context.Background(), make(map[string][]string))
	if resp.Code.Value != api.ExecuteSuccess {
		return fmt.Errorf("error to init registry info %s", resp.Code)
	}
	namespaces := resp.Namespaces
	// 启动时，获取全量的 namespace 信息，用来推送空配置
	for _, namespace := range namespaces {
		x.registryInfo[namespace.Name.Value] = []*ServiceInfo{}
	}

	return nil
}

// Initialize
func (x *XDSServer) Initialize(ctx context.Context, option map[string]interface{},
	api map[string]apiserver.APIConfig) error {

	logger, _ := zap.NewProduction()
	defer logger.Sync() // flushes buffer, if any
	l := logger.Sugar()

	x.cache = cachev3.NewSnapshotCache(false, PolarisNodeHash{}, l)
	x.registryInfo = make(map[string][]*ServiceInfo)
	x.listenPort = uint32(option["listenPort"].(int))
	x.listenIP = option["listenIP"].(string)

	x.versionNum = atomic.NewUint64(0)
	var err error

	x.namingServer, err = service.GetServer()
	if err != nil {
		log.Errorf("%v", err)
		return err
	}

	if raw, _ := option["connLimit"].(map[interface{}]interface{}); raw != nil {
		connConfig, err := connlimit.ParseConnLimitConfig(raw)
		if err != nil {
			return err
		}
		x.connLimitConfig = connConfig
	}

	err = x.initRegistryInfo()
	if err != nil {
		log.Errorf("%v", err)
		return err
	}

	err = x.getRegistryInfoWithCache(ctx, x.registryInfo)
	if err != nil {
		log.Errorf("%v", err)
		return err
	}

	err = x.pushRegistryInfoToXDSCache(x.registryInfo)
	if err != nil {
		log.Errorf("%v", err)
		return err
	}

	x.startSynTask(ctx)

	return nil
}

func (x *XDSServer) startSynTask(ctx context.Context) error {

	// 读取 polaris 缓存数据
	synXdsConfFunc := func() {
		registryInfo := make(map[string][]*ServiceInfo)

		err := x.getRegistryInfoWithCache(ctx, registryInfo)
		if err != nil {
			log.Errorf("get registry info from cache error %v", err)
			return
		}

		needPush := make(map[string][]*ServiceInfo)

		// 处理删除 ns 中最后一个 service
		for ns, infos := range x.registryInfo {
			_, ok := registryInfo[ns]
			if !ok && len(infos) > 0 {
				// 这一次轮询时，该命名空间下的最后一个服务已经被删除了，此时，当前的命名空间需要处理
				needPush[ns] = []*ServiceInfo{}
				x.registryInfo[ns] = []*ServiceInfo{}
			}
		}

		// 与本地缓存对比，是否发生了变化，对发生变化的命名空间，推送配置
		for ns, infos := range registryInfo {
			cacheServiceInfos, ok := x.registryInfo[ns]
			if !ok {
				// 新命名空间，需要处理
				needPush[ns] = infos
				x.registryInfo[ns] = infos
				continue
			}

			// todo 不考虑命名空间删除的情况
			// 判断当前这个空间，是否需要更新配置
			if x.checkUpdate(infos, cacheServiceInfos) {
				needPush[ns] = infos
				x.registryInfo[ns] = infos
			}
		}

		if len(needPush) > 0 {
			x.pushRegistryInfoToXDSCache(needPush)
		}
	}

	go func() {
		ticker := time.NewTicker(5 * cache.UpdateCacheInterval)
		defer ticker.Stop()
		for {
			select {
			case <-ticker.C:
				synXdsConfFunc()
			case <-ctx.Done():
				return
			}
		}
	}()

	return nil
}

func (x *XDSServer) checkUpdate(curServiceInfo, cacheServiceInfo []*ServiceInfo) bool {
	if len(curServiceInfo) != len(cacheServiceInfo) {
		return true
	}

	for _, info := range curServiceInfo {
		find := false
		for _, serviceInfo := range cacheServiceInfo {
			if info.Name == serviceInfo.Name {
				// 通过 revision 判断
				if info.SvcInsRevision != serviceInfo.SvcInsRevision {
					return true
				}
				if info.SvcRoutingRevision != serviceInfo.SvcRoutingRevision {
					return true
				}
				find = true
			}
		}
		if !find {
			return true
		}
	}

	return false
}

// Run
func (x *XDSServer) Run(errCh chan error) {

	// 启动 grpc server
	ctx := context.Background()
	cb := &testv3.Callbacks{Debug: true}
	srv := serverv3.NewServer(ctx, x.cache, cb)
	var grpcOptions []grpc.ServerOption
	grpcOptions = append(grpcOptions, grpc.MaxConcurrentStreams(1000))
	grpcServer := grpc.NewServer(grpcOptions...)
	x.server = grpcServer
	address := fmt.Sprintf("%v:%v", x.listenIP, x.listenPort)
	listener, err := net.Listen("tcp", address)
	if err != nil {
		log.Errorf("%v", err)
		errCh <- err
		return
	}

	if x.connLimitConfig != nil && x.connLimitConfig.OpenConnLimit {
		log.Infof("grpc server use max connection limit: %d, grpc max limit: %d",
			x.connLimitConfig.MaxConnPerHost, x.connLimitConfig.MaxConnLimit)
		listener, err = connlimit.NewListener(listener, x.GetProtocol(), x.connLimitConfig)
		if err != nil {
			log.Errorf("conn limit init err: %s", err.Error())
			errCh <- err
			return
		}

	}

	registerServer(grpcServer, srv)

	log.Infof("management server listening on %d\n", x.listenPort)

	if err = grpcServer.Serve(listener); err != nil {
		log.Errorf("%v", err)
		errCh <- err
		return
	}

	log.Info("xds server stop")
}

func registerServer(grpcServer *grpc.Server, server serverv3.Server) {
	// register services
	discoverygrpc.RegisterAggregatedDiscoveryServiceServer(grpcServer, server)
	endpointservice.RegisterEndpointDiscoveryServiceServer(grpcServer, server)
	clusterservice.RegisterClusterDiscoveryServiceServer(grpcServer, server)
	routeservice.RegisterRouteDiscoveryServiceServer(grpcServer, server)
	listenerservice.RegisterListenerDiscoveryServiceServer(grpcServer, server)
	secretservice.RegisterSecretDiscoveryServiceServer(grpcServer, server)
	runtimeservice.RegisterRuntimeDiscoveryServiceServer(grpcServer, server)
}

// Stop
func (x *XDSServer) Stop() {
	connlimit.RemoveLimitListener(x.GetProtocol())
	if x.server != nil {
		x.server.Stop()
	}
}

// Restart
func (x *XDSServer) Restart(option map[string]interface{}, api map[string]apiserver.APIConfig, errCh chan error) error {

	log.Infof("restart xds server with new config: +%v", option)

	x.restart = true
	x.Stop()
	if x.start {
		<-x.exitCh
	}

	log.Info("old xds server has stopped, begin restarting it")
	if err := x.Initialize(context.Background(), option, api); err != nil {
		log.Errorf("restart grpc server err: %s", err.Error())
		return err
	}

	log.Info("init grpc server successfully, restart it")
	x.restart = false
	go x.Run(errCh)

	return nil
}<|MERGE_RESOLUTION|>--- conflicted
+++ resolved
@@ -76,11 +76,7 @@
 	start           bool
 	restart         bool
 	exitCh          chan struct{}
-<<<<<<< HEAD
-	namingServer    naming.DiscoverServer
-=======
-	namingServer    *service.Server
->>>>>>> 03a07def
+	namingServer    service.DiscoverServer
 	cache           cachev3.SnapshotCache
 	versionNum      *atomic.Uint64
 	server          *grpc.Server
@@ -139,7 +135,7 @@
 			// 对每一个 destination 产生一个 subset
 			for _, destination := range inbound.Destinations {
 				var keys []string
-				for s, _ := range destination.Metadata {
+				for s := range destination.Metadata {
 					keys = append(keys, s)
 				}
 				subsetSelectors = append(subsetSelectors, &cluster.Cluster_LbSubsetConfig_LbSubsetSelector{
@@ -581,7 +577,7 @@
 func (x *XDSServer) pushRegistryInfoToXDSCache(registryInfo map[string][]*ServiceInfo) error {
 	versionLocal := time.Now().Format(time.RFC3339) + "/" + strconv.FormatUint(x.versionNum.Inc(), 10)
 
-	for ns, _ := range registryInfo {
+	for ns := range registryInfo {
 		resources := make(map[resource.Type][]types.Resource)
 		resources[resource.EndpointType] = makeEndpoints(registryInfo[ns])
 		resources[resource.ClusterType] = x.makeClusters(registryInfo[ns])
